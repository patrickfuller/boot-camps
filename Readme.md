--- conflicted
+++ resolved
@@ -1,10 +1,6 @@
 ![SWC logo](http://software-carpentry.org/software-carpentry-logo-285x58.png "SWC logo")
 
-<<<<<<< HEAD
-# Hello and Welcome!
-=======
-# Howdy
->>>>>>> 965c1854
+# Hello and Howdy!
 
 **Software Carpentry Bootcamp 2012 at Johns Hopkins University**
 
