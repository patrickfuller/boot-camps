# /etc/skel/.bashrc
#
# This file is sourced by all *interactive* bash shells on startup,
# including some apparently interactive shells such as scp and rcp
# that can't tolerate any output.  So make sure this doesn't display
# anything or bad things will happen !

# Source global definitions
if [ -f /etc/bashrc ]; then
	. /etc/bashrc
fi

# User specific aliases and functions
# Test for an interactive shell.  There is no need to set anything
# past this point for scp and rcp, and it's important to refrain from
# outputting anything in those cases.
if [[ $- != *i* ]] ; then
	# Shell is non-interactive.  Be done now!
	return
fi


# Put your fun stuff here!
export EDITOR="nano"

#
# Version control current branch function
#
function get_curr_branch {
  local dir="$PWD"
  local vcs
  local nick
  while [[ "$dir" != "/" ]]; do
    for vcs in git hg svn bzr; do
      if [[ -d "$dir/.$vcs" ]] && hash "$vcs" &>/dev/null; then
        case "$vcs" in
          git) __git_ps1 "${1:- %s}"; return;;
          hg) nick=$(hg branch 2>/dev/null);;
          svn) nick=$(svn info 2>/dev/null\
                | grep -e '^Repository Root:'\
                | sed -e 's#.*/##');;
          bzr)
            local conf="${dir}/.bzr/branch/branch.conf" # normal branch
            [[ -f "$conf" ]] && nick=$(grep -E '^nickname =' "$conf" | cut -d' ' -f 3)
            conf="${dir}/.bzr/branch/location" # colo/lightweight branch
            [[ -z "$nick" ]] && [[ -f "$conf" ]] && nick="$(basename "$(< $conf)")"
            [[ -z "$nick" ]] && nick="$(basename "$(readlink -f "$dir")")";;
        esac
        [[ -n "$nick" ]] && printf "${1:- %s}" "$nick"
        return 0
      fi
    done
    dir="$(dirname "$dir")"
  done
}


# Git Friendly PS1
#PS1='\[\033[01;32m\]\u@\h\[\033[01;34m\] \w\[\033[01;31m\]`git branch 2>/dev/null | grep ^* | tr -d \*` \[\033[01;34m\]\$\[\033[00m\] '

# Version Control Friendly PS1
PS1='\[\033[01;32m\]\u@\h\[\033[01;34m\] \w\[\033[01;31m\]$(get_curr_branch '$2') \[\033[01;34m\]\$\[\033[00m\] '

<<<<<<< HEAD
# Hacky fix for less
export PAGER='most'
alias less='most'

=======
>>>>>>> 7d21b416

# Enable custom input control
HISTSIZE=8128

#
# Alias definitions.
#
# Color aliases
alias grep='grep --color=auto'
alias fgrep='fgrep --color=auto'
alias egrep='egrep --color=auto'

# Correct silly ubuntu mistakes
alias ls='ls --color=auto -v'

# Some awesome aliases
alias scp-resume="rsync --partial -h --progress --rsh=ssh"
alias git-commit-count="git log --pretty=format:'' | wc -l"
alias pep8="pep8 --ignore=E501 -r"

# Enable programmable completion features (you don't need to enable
# this, if it's already enabled in /etc/bash.bashrc and /etc/profile
# sources /etc/bash.bashrc).
if [ -f /etc/bash_completion ] && ! shopt -oq posix; then
    . /etc/bash_completion
fi
<|MERGE_RESOLUTION|>--- conflicted
+++ resolved
@@ -61,13 +61,9 @@
 # Version Control Friendly PS1
 PS1='\[\033[01;32m\]\u@\h\[\033[01;34m\] \w\[\033[01;31m\]$(get_curr_branch '$2') \[\033[01;34m\]\$\[\033[00m\] '
 
-<<<<<<< HEAD
 # Hacky fix for less
 export PAGER='most'
 alias less='most'
-
-=======
->>>>>>> 7d21b416
 
 # Enable custom input control
 HISTSIZE=8128
